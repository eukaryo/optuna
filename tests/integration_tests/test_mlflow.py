--- conflicted
+++ resolved
@@ -137,7 +137,6 @@
     assert len(my_user_attr) <= 5000
 
 
-<<<<<<< HEAD
 def test_nest_trials(tmpdir: py.path.local) -> None:
     tmp_tracking_uri = "file:{}".format(tmpdir)
 
@@ -181,7 +180,8 @@
     with mlflow.start_run():
         with pytest.raises(Exception, match=r"Run with UUID \w+ is already active."):
             study.optimize(_objective_func, n_trials=1, callbacks=[mlflc])
-=======
+
+
 @pytest.mark.parametrize("tag_study_user_attrs", [True, False])
 def test_tag_study_user_attrs(tmpdir: py.path.local, tag_study_user_attrs: bool) -> None:
     tracking_file_name = "file:{}".format(tmpdir)
@@ -209,5 +209,4 @@
     if tag_study_user_attrs:
         assert all((r.data.tags["my_study_attr"] == "a") for r in runs)
     else:
-        assert all(("my_study_attr" not in r.data.tags) for r in runs)
->>>>>>> 939948a0
+        assert all(("my_study_attr" not in r.data.tags) for r in runs)