name: Tests (Integration)

on:
  push:
    branches:
      - master
  pull_request: {}
  schedule:
    - cron: '0 23 * * SUN-THU'
  workflow_dispatch:

concurrency:
  group: ${{ github.workflow }}-${{ github.ref == 'refs/heads/master' && github.run_number || github.ref }}
  cancel-in-progress: true

jobs:
  tests-integration:
    if: (github.event_name == 'schedule' && github.repository == 'optuna/optuna') || (github.event_name != 'schedule')
    runs-on: ubuntu-latest

    strategy:
      matrix:
        python-version: ['3.8', '3.9', '3.10', '3.11']

    steps:
    - name: Checkout
      uses: actions/checkout@v3

    - name: Setup Python${{ matrix.python-version }}
      uses: actions/setup-python@v4
      with:
        python-version: ${{ matrix.python-version }}

    - name: Setup cache
      uses: actions/cache@v3
      env:
        cache-name: test-integration
      with:
        path: ~/.cache/pip
        key: ${{ runner.os }}-${{ matrix.python-version }}-${{ env.cache-name }}-${{ hashFiles('**/pyproject.toml') }}-v1
        restore-keys: |
          ${{ runner.os }}-${{ matrix.python-version }}-${{ env.cache-name }}-${{ hashFiles('**/pyproject.toml') }}

    - name: Setup environment
      run: |
        sudo apt-get update
        sudo apt-get -y install openmpi-bin libopenmpi-dev libopenblas-dev

    # TODO(c-bata): Remove the version constraint on fakeredis
    - name: Install
      run: |
        python -m pip install --upgrade pip

        # Install minimal dependencies and confirm that `import optuna` is successful.
        pip install --progress-bar off .
        python -c 'import optuna'
        optuna --version

        pip install --progress-bar off .[test]
        pip install --progress-bar off .[optional]
        pip install --progress-bar off .[integration] --extra-index-url https://download.pytorch.org/whl/cpu
        pip install "fakeredis<2.11.1"

    - name: Output installed packages
      run: |
        pip freeze --all
    - name: Output dependency tree
      run: |
        pip install pipdeptree
        pipdeptree

    - name: Scheduled tests
      if:  ${{ github.event_name == 'schedule' || github.event_name == 'workflow_dispatch' }}
      run: |
        if [ ${{ matrix.python-version }} == 3.11 ]; then
          pytest tests -m "integration" \
            --ignore tests/integration_tests/test_botorch.py \
            --ignore tests/integration_tests/test_fastaiv2.py \
            --ignore tests/integration_tests/test_lightgbm.py \
            --ignore tests/integration_tests/test_pytorch_distributed.py \
            --ignore tests/integration_tests/test_pytorch_ignite.py \
            --ignore tests/integration_tests/test_pytorch_lightning.py \
<<<<<<< HEAD
            --ignore tests/integration_tests/test_skopt.py \
=======
            --ignore tests/integration_tests/test_shap.py \
>>>>>>> bcc6d67e
            --ignore tests/integration_tests/test_tensorboard.py \
            --ignore tests/integration_tests/lightgbm_tuner_tests \
            --ignore tests/samplers_tests/test_samplers.py
        else
          pytest tests -m "integration"
        fi

    - name: Tests
      if:  ${{ github.event_name != 'schedule' && github.event_name != 'workflow_dispatch' }}
      run: |
        if [ ${{ matrix.python-version }} == 3.11 ]; then
          pytest tests -m "integration and not slow" \
            --ignore tests/integration_tests/test_botorch.py \
            --ignore tests/integration_tests/test_fastaiv2.py \
            --ignore tests/integration_tests/test_lightgbm.py \
            --ignore tests/integration_tests/test_pytorch_distributed.py \
            --ignore tests/integration_tests/test_pytorch_ignite.py \
            --ignore tests/integration_tests/test_pytorch_lightning.py \
<<<<<<< HEAD
            --ignore tests/integration_tests/test_skopt.py \
=======
            --ignore tests/integration_tests/test_shap.py \
>>>>>>> bcc6d67e
            --ignore tests/integration_tests/test_tensorboard.py \
            --ignore tests/integration_tests/lightgbm_tuner_tests \
            --ignore tests/samplers_tests/test_samplers.py
        else
          pytest tests -m "integration and not slow"
        fi<|MERGE_RESOLUTION|>--- conflicted
+++ resolved
@@ -80,11 +80,6 @@
             --ignore tests/integration_tests/test_pytorch_distributed.py \
             --ignore tests/integration_tests/test_pytorch_ignite.py \
             --ignore tests/integration_tests/test_pytorch_lightning.py \
-<<<<<<< HEAD
-            --ignore tests/integration_tests/test_skopt.py \
-=======
-            --ignore tests/integration_tests/test_shap.py \
->>>>>>> bcc6d67e
             --ignore tests/integration_tests/test_tensorboard.py \
             --ignore tests/integration_tests/lightgbm_tuner_tests \
             --ignore tests/samplers_tests/test_samplers.py
@@ -103,11 +98,6 @@
             --ignore tests/integration_tests/test_pytorch_distributed.py \
             --ignore tests/integration_tests/test_pytorch_ignite.py \
             --ignore tests/integration_tests/test_pytorch_lightning.py \
-<<<<<<< HEAD
-            --ignore tests/integration_tests/test_skopt.py \
-=======
-            --ignore tests/integration_tests/test_shap.py \
->>>>>>> bcc6d67e
             --ignore tests/integration_tests/test_tensorboard.py \
             --ignore tests/integration_tests/lightgbm_tuner_tests \
             --ignore tests/samplers_tests/test_samplers.py
