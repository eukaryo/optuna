name: Tests

on:
  push:
    branches:
      - master
  pull_request: {}
  schedule:
    - cron: '0 23 * * SUN-THU'
  workflow_dispatch:

concurrency:
  group: ${{ github.workflow }}-${{ github.ref == 'refs/heads/master' && github.run_number || github.ref }}
  cancel-in-progress: true

jobs:
  tests:
    if: (github.event_name == 'schedule' && github.repository == 'optuna/optuna') || (github.event_name != 'schedule')
    runs-on: ubuntu-latest

    strategy:
      matrix:
<<<<<<< HEAD
        python-version: ['3.7', '3.8', '3.9', '3.10']
        third-party-package-installation-strategy: ['with-latest', 'with-minimum-version']
=======
        python-version: ['3.7', '3.8', '3.9', '3.10', '3.11']
>>>>>>> c6d6f42e

    services:
      redis:
        image: redis
        options: >-
          --health-cmd "redis-cli ping"
          --health-interval 10s
          --health-timeout 5s
          --health-retries 5

    steps:
    - name: Checkout
      uses: actions/checkout@v2

    - name: Setup Python${{ matrix.python-version }}
      uses: actions/setup-python@v2
      with:
        python-version: ${{ matrix.python-version }}

    - name: Setup cache
      uses: actions/cache@v2
      env:
        cache-name: test
      with:
        path: ~/.cache/pip
        key: ${{ runner.os }}-${{ matrix.python-version }}-${{ env.cache-name }}-${{ hashFiles('**/setup.py') }}-${{ matrix.third-party-package-installation-strategy }}-v1
        restore-keys: |
          ${{ runner.os }}-${{ matrix.python-version }}-${{ env.cache-name }}-${{ hashFiles('**/setup.py') }}


    - name: Setup pip
      run: |
        python -m pip install --upgrade pip
        pip install --progress-bar off -U setuptools

    - name: Install
      run: |
        # Install minimal dependencies and confirm that `import optuna` is successful.
        pip install --progress-bar off .
        python -c 'import optuna'
        optuna --version

        pip install --progress-bar off .[test]
        pip install --progress-bar off .[optional]

    - name: Scheduled tests
      if:  ${{ github.event_name == 'schedule' || github.event_name == 'workflow_dispatch' }}
      run: |
        pytest tests -m "not integration"

    - name: Install dependencies with minimum versions
      run: |
        # Install dependencies with minimum versions.
        pip uninstall -y alembic cmaes packaging sqlalchemy plotly scikit-learn
        pip install alembic==1.5.0 cmaes==0.8.2 packaging==20.0 sqlalchemy==1.3.0
        pip install plotly==4.9.0 scikit-learn==0.24.2  # optional extras
      if: ${{ matrix.third-party-package-installation-strategy == 'with-minimum-version' }}

    - name: Tests
      if:  ${{ github.event_name != 'schedule' }}
      run: |
        pytest tests -m "not integration and not slow"<|MERGE_RESOLUTION|>--- conflicted
+++ resolved
@@ -20,12 +20,8 @@
 
     strategy:
       matrix:
-<<<<<<< HEAD
-        python-version: ['3.7', '3.8', '3.9', '3.10']
-        third-party-package-installation-strategy: ['with-latest', 'with-minimum-version']
-=======
         python-version: ['3.7', '3.8', '3.9', '3.10', '3.11']
->>>>>>> c6d6f42e
+        third-party-package-installation-strategy: ['latest', 'with-minimum-version']
 
     services:
       redis:
