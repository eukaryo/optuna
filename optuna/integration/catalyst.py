--- conflicted
+++ resolved
@@ -17,13 +17,8 @@
     OptunaPruningCallback = object  # NOQA
 
 
-<<<<<<< HEAD
-@deprecated("2.7.0", "4.0.0")
+@deprecated_class("2.7.0", "4.0.0")
 class CatalystPruningCallback(OptunaPruningCallback):
-=======
-@deprecated_class("2.7.0", "4.0.0")
-class CatalystPruningCallback(OptunaPruningCallback):  # type: ignore
->>>>>>> 83c8022b
     """Catalyst callback to prune unpromising trials.
 
     This class is an alias to Catalyst's
