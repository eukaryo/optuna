import optuna
from optuna._imports import try_import
from optuna import type_checking

if type_checking.TYPE_CHECKING:
    from typing import Any  # NOQA

with try_import() as _imports:
    from fastai.basic_train import Learner  # NOQA
    from fastai.callbacks import TrackerCallback

if not _imports.is_successful():
    TrackerCallback = object  # NOQA


class FastAIPruningCallback(TrackerCallback):
    """FastAI callback to prune unpromising trials for fastai.

    .. note::
        This callback is for fastai<2.0, not the coming version developed in fastai/fastai_dev.

    See `the example <https://github.com/optuna/optuna/blob/master/
    examples/fastai_simple.py>`__
    if you want to add a pruning callback which monitors validation loss of a ``Learner``.

    Example:

        Register a pruning callback to ``learn.fit`` and ``learn.fit_one_cycle``.

        .. code::

            learn.fit(n_epochs, callbacks=[FastAIPruningCallback(learn, trial, 'valid_loss')])
            learn.fit_one_cycle(
                n_epochs, cyc_len, max_lr,
                callbacks=[FastAIPruningCallback(learn, trial, 'valid_loss')])


    Args:
        learn:
            `fastai.basic_train.Learner <https://docs.fast.ai/basic_train.html#Learner>`_.
        trial:
            A :class:`~optuna.trial.Trial` corresponding to the current
            evaluation of the objective function.
        monitor:
            An evaluation metric for pruning, e.g. ``valid_loss`` and ``Accuracy``.
            Please refer to `fastai.Callback reference
            <https://docs.fast.ai/callback.html#Callback>`_ for further
            details.
    """

    def __init__(self, learn, trial, monitor):
        # type: (Learner, optuna.trial.Trial, str) -> None

        super(FastAIPruningCallback, self).__init__(learn, monitor)

        _imports.check()

        self._trial = trial

    def on_epoch_end(self, epoch, **kwargs):
        # type: (int, Any) -> None

        value = self.get_monitor_value()
        if value is None:
            return

        # This conversion is necessary to avoid problems reported in issues.
        # - https://github.com/optuna/optuna/issue/642
        # - https://github.com/optuna/optuna/issue/655.
        self._trial.report(float(value), step=epoch)
        if self._trial.should_prune():
            message = "Trial was pruned at epoch {}.".format(epoch)
<<<<<<< HEAD
            raise optuna.exceptions.TrialPruned(message)
=======
            raise optuna.TrialPruned(message)


def _check_fastai_availability():
    # type: () -> None

    if not _available:
        raise ImportError(
            "fastai is not available. Please install fastai to use this feature. "
            "fastai can be installed by executing `$ pip install fastai`. "
            "For further information, please refer to the installation guide of fastai. "
            "(The actual import error is as follows: " + str(_import_error) + ")"
        )
>>>>>>> 2bc86cf7
<|MERGE_RESOLUTION|>--- conflicted
+++ resolved
@@ -70,20 +70,4 @@
         self._trial.report(float(value), step=epoch)
         if self._trial.should_prune():
             message = "Trial was pruned at epoch {}.".format(epoch)
-<<<<<<< HEAD
-            raise optuna.exceptions.TrialPruned(message)
-=======
-            raise optuna.TrialPruned(message)
-
-
-def _check_fastai_availability():
-    # type: () -> None
-
-    if not _available:
-        raise ImportError(
-            "fastai is not available. Please install fastai to use this feature. "
-            "fastai can be installed by executing `$ pip install fastai`. "
-            "For further information, please refer to the installation guide of fastai. "
-            "(The actual import error is as follows: " + str(_import_error) + ")"
-        )
->>>>>>> 2bc86cf7
+            raise optuna.TrialPruned(message)