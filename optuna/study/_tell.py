--- conflicted
+++ resolved
@@ -20,102 +20,7 @@
 _logger = logging.get_logger(__name__)
 
 
-<<<<<<< HEAD
 def _get_frozen_trial(study: "optuna.Study", trial: Union[trial_module.Trial, int]) -> FrozenTrial:
-=======
-def _check_and_convert_to_values(
-    n_objectives: int, original_value: Optional[Union[float, Sequence[float]]], trial_number: int
-) -> Tuple[Optional[List[float]], Optional[str]]:
-    if isinstance(original_value, Sequence):
-        _original_values: Sequence[Optional[float]] = list(original_value)
-    else:
-        _original_values = [original_value]
-
-    _checked_values = []
-    for v in _original_values:
-        checked_v, failure_message = _check_single_value(v, trial_number)
-        if failure_message is not None:
-            # TODO(Imamura): Construct error message taking into account all values and do not
-            #  early return
-            # `value` is assumed to be ignored on failure so we can set it to any value.
-            return None, failure_message
-        elif isinstance(checked_v, float):
-            _checked_values.append(checked_v)
-        else:
-            assert False
-
-    if n_objectives != len(_original_values):
-        return (
-            None,
-            (
-                f"The number of the values "
-                f"{len(_checked_values)} did not match the number of the objectives "
-                f"{n_objectives}."
-            ),
-        )
-
-    return _checked_values, None
-
-
-def _check_single_value(
-    original_value: Optional[float], trial_number: int
-) -> Tuple[Optional[float], Optional[str]]:
-    value = None
-    failure_message = None
-
-    try:
-        value = float(original_value)  # type: ignore
-    except (
-        ValueError,
-        TypeError,
-    ):
-        failure_message = f"The value {repr(original_value)} could not be cast to float."
-
-    if value is not None and math.isnan(value):
-        value = None
-        failure_message = f"The value {original_value} is not acceptable."
-
-    return value, failure_message
-
-
-def _tell_with_warning(
-    study: "optuna.Study",
-    trial: Union[trial_module.Trial, int],
-    values: Optional[Union[float, Sequence[float]]] = None,
-    state: Optional[TrialState] = None,
-    skip_if_finished: bool = False,
-    suppress_warning: bool = False,
-) -> FrozenTrial:
-    """Internal method of :func:`~optuna.study.Study.tell`.
-
-    Refer to the document for :func:`~optuna.study.Study.tell` for the reference.
-    This method has one additional parameter ``suppress_warning``.
-
-    Args:
-        suppress_warning:
-            If :obj:`True`, tell will not show warnings when tell receives an invalid
-            values. This flag is expected to be :obj:`True` only when it is invoked by
-            Study.optimize.
-    """
-
-    if not isinstance(trial, (trial_module.Trial, int)):
-        raise TypeError("Trial must be a trial object or trial number.")
-
-    if state == TrialState.COMPLETE:
-        if values is None:
-            raise ValueError(
-                "No values were told. Values are required when state is TrialState.COMPLETE."
-            )
-    elif state in (TrialState.PRUNED, TrialState.FAIL):
-        if values is not None:
-            raise ValueError(
-                "Values were told. Values cannot be specified when state is "
-                "TrialState.PRUNED or TrialState.FAIL."
-            )
-    elif state is not None:
-        raise ValueError(f"Cannot tell with state {state}.")
-
->>>>>>> 62b6aaed
     if isinstance(trial, trial_module.Trial):
         trial_id = trial._trial_id
     elif isinstance(trial, int):
@@ -178,12 +83,6 @@
     else:
         values = [value_or_values]
 
-    if len(study.directions) != len(values):
-        return (
-            f"The number of the values {len(values)} did not match the number of the objectives "
-            f"{len(study.directions)}."
-        )
-
     for v in values:
         # TODO(Imamura): Construct error message taking into account all values and do not early
         # return `value` is assumed to be ignored on failure so we can set it to any value.
@@ -194,6 +93,12 @@
 
         if math.isnan(v):
             return f"The value {v} is not acceptable."
+
+    if len(study.directions) != len(values):
+        return (
+            f"The number of the values {len(values)} did not match the number of the objectives "
+            f"{len(study.directions)}."
+        )
 
     return None
 
