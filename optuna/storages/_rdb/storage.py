--- conflicted
+++ resolved
@@ -480,8 +480,8 @@
                     models.StudyModel.find_or_raise_by_id(study_id, session, for_update=True)
                     trial = self._get_prepared_new_trial(study_id, template_trial, session)
                     return _create_frozen_trial(trial, template_trial)
-<<<<<<< HEAD
-            except sqlalchemy_exc.OperationalError as e:
+            # sqlalchemy_exc.OperationalError is converted to ``StorageInternalError``.
+            except optuna.exceptions.StorageInternalError as e:
                 # ``OperationalError`` happens either by (1) invalid inputs, e.g., too long string,
                 # or (2) timeout error, which relates to deadlock. Although Error (1) is not
                 # intended to be caught here, it must be fixed to use RDBStorage anyways.
@@ -493,22 +493,6 @@
                 time.sleep(random.random() * 2.0)
 
         assert False, "Should not be reached."
-=======
-
-            # sqlalchemy_exc.OperationalError is converted to
-            # optuna.exceptions.StorageInternalError.
-            except optuna.exceptions.StorageInternalError as e:
-                # Note: According to SQLAlchemy specifications,
-                # `sqlalchemy_exc.OperationalError` can be raised in situations where
-                # retries are not effective (e.g., input string is too long).
-                #
-                # It is assumed here that exceptions are avoidable and retries are effective.
-                # Should unavoidable exceptions be raised, the last exception is propagated
-                # after five retries.
-                error_obj = e
-        assert error_obj is not None
-        raise error_obj
->>>>>>> 3d773068
 
     def _get_prepared_new_trial(
         self,
