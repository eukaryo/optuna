from contextlib import contextmanager
import copy
from datetime import datetime
import json
import logging
import os
from typing import Any
from typing import Dict
from typing import Generator
from typing import List
from typing import Optional
from typing import Sequence
from typing import Set
from typing import Tuple
import uuid

import alembic.command
import alembic.config
import alembic.migration
import alembic.script
from sqlalchemy import orm
from sqlalchemy.engine import create_engine
from sqlalchemy.engine import Engine  # NOQA
from sqlalchemy.exc import IntegrityError
from sqlalchemy.exc import OperationalError
from sqlalchemy.exc import SQLAlchemyError
from sqlalchemy.sql import functions

import optuna
from optuna import distributions
from optuna import version
from optuna._study_direction import StudyDirection
from optuna._study_summary import StudySummary
from optuna.storages._base import BaseStorage
from optuna.storages._base import DEFAULT_STUDY_NAME_PREFIX
from optuna.storages._rdb import models
from optuna.trial import FrozenTrial
from optuna.trial import TrialState


_logger = optuna.logging.get_logger(__name__)


@contextmanager
def _create_scoped_session(
    scoped_session: orm.scoped_session,
    ignore_integrity_error: bool = False,
) -> Generator[orm.Session, None, None]:
    session = scoped_session()
    try:
        yield session
        session.commit()
    except IntegrityError as e:
        session.rollback()
        if ignore_integrity_error:
            _logger.debug(
                "Ignoring {}. This happens due to a timing issue among threads/processes/nodes. "
                "Another one might have committed a record with the same key(s).".format(repr(e))
            )
        else:
            raise
    except SQLAlchemyError as e:
        session.rollback()
        message = (
            "An exception is raised during the commit. "
            "This typically happens due to invalid data in the commit, "
            "e.g. exceeding max length. "
        )
        raise optuna.exceptions.StorageInternalError(message) from e
    except Exception:
        session.rollback()
        raise


class RDBStorage(BaseStorage):
    """Storage class for RDB backend.

    Note that library users can instantiate this class, but the attributes
    provided by this class are not supposed to be directly accessed by them.

    Example:

        Create an :class:`~optuna.storages.RDBStorage` instance with customized
        ``pool_size`` and ``timeout`` settings.

        .. testcode::

            import optuna


            def objective(trial):
                x = trial.suggest_uniform("x", -100, 100)
                return x ** 2


            storage = optuna.storages.RDBStorage(
                url="sqlite:///:memory:",
                engine_kwargs={"pool_size": 20, "connect_args": {"timeout": 10}},
            )

            study = optuna.create_study(storage=storage)
            study.optimize(objective, n_trials=10)

    Args:
        url: URL of the storage.
        engine_kwargs:
            A dictionary of keyword arguments that is passed to
            `sqlalchemy.engine.create_engine`_ function.
        skip_compatibility_check:
            Flag to skip schema compatibility check if set to True.

    .. _sqlalchemy.engine.create_engine:
        https://docs.sqlalchemy.org/en/latest/core/engines.html#sqlalchemy.create_engine

    .. note::
        If you use MySQL, `pool_pre_ping`_ will be set to :obj:`True` by default to prevent
        connection timeout. You can turn it off with ``engine_kwargs['pool_pre_ping']=False``, but
        it is recommended to keep the setting if execution time of your objective function is
        longer than the `wait_timeout` of your MySQL configuration.

    .. _pool_pre_ping:
        https://docs.sqlalchemy.org/en/13/core/engines.html#sqlalchemy.create_engine.params.
        pool_pre_ping
    """

    def __init__(
        self,
        url: str,
        engine_kwargs: Optional[Dict[str, Any]] = None,
        skip_compatibility_check: bool = False,
    ) -> None:

        self.engine_kwargs = engine_kwargs or {}
        self.url = self._fill_storage_url_template(url)
        self.skip_compatibility_check = skip_compatibility_check

        self._set_default_engine_kwargs_for_mysql(url, self.engine_kwargs)

        try:
            self.engine = create_engine(self.url, **self.engine_kwargs)
        except ImportError as e:
            raise ImportError(
                "Failed to import DB access module for the specified storage URL. "
                "Please install appropriate one."
            ) from e

        self.scoped_session = orm.scoped_session(orm.sessionmaker(bind=self.engine))
        models.BaseModel.metadata.create_all(self.engine)

        self._version_manager = _VersionManager(self.url, self.engine, self.scoped_session)
        if not skip_compatibility_check:
            self._version_manager.check_table_schema_compatibility()

    def __getstate__(self) -> Dict[Any, Any]:

        state = self.__dict__.copy()
        del state["scoped_session"]
        del state["engine"]
        del state["_version_manager"]
        return state

    def __setstate__(self, state: Dict[Any, Any]) -> None:

        self.__dict__.update(state)
        try:
            self.engine = create_engine(self.url, **self.engine_kwargs)
        except ImportError as e:
            raise ImportError(
                "Failed to import DB access module for the specified storage URL. "
                "Please install appropriate one."
            ) from e

        self.scoped_session = orm.scoped_session(orm.sessionmaker(bind=self.engine))
        models.BaseModel.metadata.create_all(self.engine)
        self._version_manager = _VersionManager(self.url, self.engine, self.scoped_session)
        if not self.skip_compatibility_check:
            self._version_manager.check_table_schema_compatibility()

    def create_new_study(self, study_name: Optional[str] = None) -> int:

        try:
            with _create_scoped_session(self.scoped_session) as session:
                if study_name is None:
                    study_name = self._create_unique_study_name(session)

                direction = models.StudyDirectionModel(
                    direction=StudyDirection.NOT_SET, objective=0
                )
                study = models.StudyModel(study_name=study_name, directions=[direction])
                session.add(study)
        except IntegrityError:
            raise optuna.exceptions.DuplicatedStudyError(
                "Another study with name '{}' already exists. "
                "Please specify a different name, or reuse the existing one "
                "by setting `load_if_exists` (for Python API) or "
                "`--skip-if-exists` flag (for CLI).".format(study_name)
            )

        _logger.info("A new study created in RDB with name: {}".format(study.study_name))

        return study.study_id

    def delete_study(self, study_id: int) -> None:

        with _create_scoped_session(self.scoped_session, True) as session:
            study = models.StudyModel.find_or_raise_by_id(study_id, session)
            session.delete(study)

    @staticmethod
    def _create_unique_study_name(session: orm.Session) -> str:

        while True:
            study_uuid = str(uuid.uuid4())
            study_name = DEFAULT_STUDY_NAME_PREFIX + study_uuid
            study = models.StudyModel.find_by_name(study_name, session)
            if study is None:
                break

        return study_name

    # TODO(sano): Prevent simultaneously setting different direction in distributed environments.
    def set_study_directions(self, study_id: int, directions: Sequence[StudyDirection]) -> None:

        with _create_scoped_session(self.scoped_session) as session:
            study = models.StudyModel.find_or_raise_by_id(study_id, session)
            directions = list(directions)
            current_directions = [
                d.direction for d in models.StudyDirectionModel.where_study_id(study_id, session)
            ]
            if (
                len(current_directions) > 0
                and current_directions[0] != StudyDirection.NOT_SET
                and current_directions != directions
            ):
                raise ValueError(
                    "Cannot overwrite study direction from {} to {}.".format(
                        current_directions, directions
                    )
                )

            for objective, d in enumerate(directions):
                direction_model = models.StudyDirectionModel.find_by_study_and_objective(
                    study, objective, session
                )
                if direction_model is None:
                    direction_model = models.StudyDirectionModel(
                        study_id=study_id, objective=objective, direction=d
                    )
                    session.add(direction_model)
                else:
                    direction_model.direction = d

    def set_study_user_attr(self, study_id: int, key: str, value: Any) -> None:

        with _create_scoped_session(self.scoped_session, True) as session:
            study = models.StudyModel.find_or_raise_by_id(study_id, session)
            attribute = models.StudyUserAttributeModel.find_by_study_and_key(study, key, session)
            if attribute is None:
                attribute = models.StudyUserAttributeModel(
                    study_id=study_id, key=key, value_json=json.dumps(value)
                )
                session.add(attribute)
            else:
                attribute.value_json = json.dumps(value)

    def set_study_system_attr(self, study_id: int, key: str, value: Any) -> None:

        with _create_scoped_session(self.scoped_session, True) as session:
            study = models.StudyModel.find_or_raise_by_id(study_id, session)
            attribute = models.StudySystemAttributeModel.find_by_study_and_key(study, key, session)
            if attribute is None:
                attribute = models.StudySystemAttributeModel(
                    study_id=study_id, key=key, value_json=json.dumps(value)
                )
                session.add(attribute)
            else:
                attribute.value_json = json.dumps(value)

    def get_study_id_from_name(self, study_name: str) -> int:

        with _create_scoped_session(self.scoped_session) as session:
            study = models.StudyModel.find_or_raise_by_name(study_name, session)

        return study.study_id

    def get_study_id_from_trial_id(self, trial_id: int) -> int:

        with _create_scoped_session(self.scoped_session) as session:
            trial = models.TrialModel.find_or_raise_by_id(trial_id, session)

        return trial.study_id

    def get_study_name_from_id(self, study_id: int) -> str:

        with _create_scoped_session(self.scoped_session) as session:
            study = models.StudyModel.find_or_raise_by_id(study_id, session)

        return study.study_name

    def get_study_directions(self, study_id: int) -> List[StudyDirection]:

        with _create_scoped_session(self.scoped_session) as session:
            study = models.StudyModel.find_or_raise_by_id(study_id, session)
            directions = [d.direction for d in study.directions]

        return directions

    def get_study_user_attrs(self, study_id: int) -> Dict[str, Any]:

        with _create_scoped_session(self.scoped_session) as session:
            # Ensure that that study exists.
            models.StudyModel.find_or_raise_by_id(study_id, session)
            attributes = models.StudyUserAttributeModel.where_study_id(study_id, session)
            user_attrs = {attr.key: json.loads(attr.value_json) for attr in attributes}

        return user_attrs

    def get_study_system_attrs(self, study_id: int) -> Dict[str, Any]:

        with _create_scoped_session(self.scoped_session) as session:
            # Ensure that that study exists.
            models.StudyModel.find_or_raise_by_id(study_id, session)
            attributes = models.StudySystemAttributeModel.where_study_id(study_id, session)
            system_attrs = {attr.key: json.loads(attr.value_json) for attr in attributes}

        return system_attrs

    def get_trial_user_attrs(self, trial_id: int) -> Dict[str, Any]:

        with _create_scoped_session(self.scoped_session) as session:
            # Ensure trial exists.
            models.TrialModel.find_or_raise_by_id(trial_id, session)

            attributes = models.TrialUserAttributeModel.where_trial_id(trial_id, session)
            user_attrs = {attr.key: json.loads(attr.value_json) for attr in attributes}

        return user_attrs

    def get_trial_system_attrs(self, trial_id: int) -> Dict[str, Any]:

        with _create_scoped_session(self.scoped_session) as session:
            # Ensure trial exists.
            models.TrialModel.find_or_raise_by_id(trial_id, session)

            attributes = models.TrialSystemAttributeModel.where_trial_id(trial_id, session)
            system_attrs = {attr.key: json.loads(attr.value_json) for attr in attributes}

        return system_attrs

    def get_all_study_summaries(self) -> List[StudySummary]:

        with _create_scoped_session(self.scoped_session) as session:
            summarized_trial = (
                session.query(
                    models.TrialModel.study_id,
                    functions.min(models.TrialModel.datetime_start).label("datetime_start"),
                    functions.count(models.TrialModel.trial_id).label("n_trial"),
                )
                .group_by(models.TrialModel.study_id)
                .with_labels()
                .subquery()
            )
            study_summary_stmt = session.query(
                models.StudyModel.study_id,
                models.StudyModel.study_name,
                summarized_trial.c.datetime_start,
                functions.coalesce(summarized_trial.c.n_trial, 0).label("n_trial"),
            ).select_from(orm.outerjoin(models.StudyModel, summarized_trial))

            study_summary = study_summary_stmt.all()
            study_summaries = []
            for study in study_summary:
                directions = [
                    d.direction
                    for d in models.StudyDirectionModel.where_study_id(study.study_id, session)
                ]
                best_trial: Optional[models.TrialModel] = None
                try:
                    if len(directions) > 1:
                        raise ValueError
                    elif directions[0] == StudyDirection.MAXIMIZE:
                        best_trial = models.TrialModel.find_max_value_trial(
                            study.study_id, 0, session
                        )
                    else:
                        best_trial = models.TrialModel.find_min_value_trial(
                            study.study_id, 0, session
                        )
                except ValueError:
                    best_trial_frozen: Optional[FrozenTrial] = None
                if best_trial:
                    value = models.TrialValueModel.find_by_trial_and_objective(
                        best_trial, 0, session
                    )
                    assert value
                    params = (
                        session.query(
                            models.TrialParamModel.param_name,
                            models.TrialParamModel.param_value,
                            models.TrialParamModel.distribution_json,
                        )
                        .filter(models.TrialParamModel.trial_id == best_trial.trial_id)
                        .all()
                    )
                    param_dict = {}
                    param_distributions = {}
                    for param in params:
                        distribution = distributions.json_to_distribution(param.distribution_json)
                        param_dict[param.param_name] = distribution.to_external_repr(
                            param.param_value
                        )
                        param_distributions[param.param_name] = distribution
                    user_attrs = models.TrialUserAttributeModel.where_trial_id(
                        best_trial.trial_id, session
                    )
                    system_attrs = models.TrialSystemAttributeModel.where_trial_id(
                        best_trial.trial_id, session
                    )
                    intermediate = models.TrialIntermediateValueModel.where_trial_id(
                        best_trial.trial_id, session
                    )
                    best_trial_frozen = FrozenTrial(
                        best_trial.number,
                        TrialState.COMPLETE,
                        value.value,
                        best_trial.datetime_start,
                        best_trial.datetime_complete,
                        param_dict,
                        param_distributions,
                        {i.key: json.loads(i.value_json) for i in user_attrs},
                        {i.key: json.loads(i.value_json) for i in system_attrs},
                        {value.step: value.intermediate_value for value in intermediate},
                        best_trial.trial_id,
                    )
                user_attrs = models.StudyUserAttributeModel.where_study_id(study.study_id, session)
                system_attrs = models.StudySystemAttributeModel.where_study_id(
                    study.study_id, session
                )
                study_summaries.append(
                    StudySummary(
                        study_name=study.study_name,
                        direction=None,
                        directions=directions,
                        best_trial=best_trial_frozen,
                        user_attrs={i.key: json.loads(i.value_json) for i in user_attrs},
                        system_attrs={i.key: json.loads(i.value_json) for i in system_attrs},
                        n_trials=study.n_trial,
                        datetime_start=study.datetime_start,
                        study_id=study.study_id,
                    )
                )

        return study_summaries

    def create_new_trial(self, study_id: int, template_trial: Optional[FrozenTrial] = None) -> int:

        return self._create_new_trial(study_id, template_trial)._trial_id

    def _create_new_trial(
        self, study_id: int, template_trial: Optional[FrozenTrial] = None
    ) -> FrozenTrial:
        """Create a new trial and returns its trial_id and a :class:`~optuna.trial.FrozenTrial`.

        Args:
            study_id:
                Study id.
            template_trial:
                A :class:`~optuna.trial.FrozenTrial` with default values for trial attributes.

        Returns:
            A :class:`~optuna.trial.FrozenTrial` instance.

        """

        # Retry a couple of times. Deadlocks may occur in distributed environments.
        n_retries = 0
        while True:
            try:
                with _create_scoped_session(self.scoped_session) as session:
                    # Ensure that that study exists.
                    #
                    # Locking within a study is necessary since the creation of a trial is not an
                    # atomic operation. More precisely, the trial number computed in
                    # `_get_prepared_new_trial` is prone to race conditions without this lock.
                    models.StudyModel.find_or_raise_by_id(study_id, session, for_update=True)

                    trial = self._get_prepared_new_trial(study_id, template_trial, session)
                break  # Successfully created trial.
            except OperationalError:
                if n_retries > 2:
                    raise

            n_retries += 1

        if template_trial:
            frozen = copy.deepcopy(template_trial)
            frozen.number = trial.number
            frozen.datetime_start = trial.datetime_start
            frozen._trial_id = trial.trial_id
        else:
            frozen = FrozenTrial(
                number=trial.number,
                state=trial.state,
                value=None,
                values=None,
                datetime_start=trial.datetime_start,
                datetime_complete=None,
                params={},
                distributions={},
                user_attrs={},
                system_attrs={},
                intermediate_values={},
                trial_id=trial.trial_id,
            )

        return frozen

    def _get_prepared_new_trial(
        self, study_id: int, template_trial: Optional[FrozenTrial], session: orm.Session
    ) -> models.TrialModel:
        if template_trial is None:
            trial = models.TrialModel(study_id=study_id, number=None, state=TrialState.RUNNING)
        else:
            # Because only `RUNNING` trials can be updated,
            # we temporarily set the state of the new trial to `RUNNING`.
            # After all fields of the trial have been updated,
            # the state is set to `template_trial.state`.
            temp_state = TrialState.RUNNING

            trial = models.TrialModel(
                study_id=study_id,
                number=None,
                state=temp_state,
                datetime_start=template_trial.datetime_start,
                datetime_complete=template_trial.datetime_complete,
            )

        session.add(trial)

        # Flush the session cache to reflect the above addition operation to
        # the current RDB transaction.
        #
        # Without flushing, the following operations (e.g, `_set_trial_param_without_commit`)
        # will fail because the target trial doesn't exist in the storage yet.
        session.flush()

        if template_trial is not None:
            if template_trial.values is not None and len(template_trial.values) > 1:
                for objective, value in enumerate(template_trial.values):
                    self._set_trial_value_without_commit(session, trial.trial_id, objective, value)
            elif template_trial.value is not None:
                self._set_trial_value_without_commit(
                    session, trial.trial_id, 0, template_trial.value
                )

            for param_name, param_value in template_trial.params.items():
                distribution = template_trial.distributions[param_name]
                param_value_in_internal_repr = distribution.to_internal_repr(param_value)
                self._set_trial_param_without_commit(
                    session, trial.trial_id, param_name, param_value_in_internal_repr, distribution
                )

            for key, value in template_trial.user_attrs.items():
                self._set_trial_user_attr_without_commit(session, trial.trial_id, key, value)

            for key, value in template_trial.system_attrs.items():
                self._set_trial_system_attr_without_commit(session, trial.trial_id, key, value)

            for step, intermediate_value in template_trial.intermediate_values.items():
                self._set_trial_intermediate_value_without_commit(
                    session, trial.trial_id, step, intermediate_value
                )

            trial.state = template_trial.state

        trial.number = trial.count_past_trials(session)
        session.add(trial)

        return trial

    def _update_trial(
        self,
        trial_id: int,
        state: Optional[TrialState] = None,
        values: Optional[Sequence[float]] = None,
        intermediate_values: Optional[Dict[int, float]] = None,
        params: Optional[Dict[str, Any]] = None,
        distributions_: Optional[Dict[str, distributions.BaseDistribution]] = None,
        user_attrs: Optional[Dict[str, Any]] = None,
        system_attrs: Optional[Dict[str, Any]] = None,
        datetime_complete: Optional[datetime] = None,
    ) -> bool:
        """Sync latest trial updates to a database.

        Args:
            trial_id:
                Trial id of the trial to update.
            state:
                New state. None when there are no changes.
            values:
                New value. None when there are no changes.
            intermediate_values:
                New intermediate values. None when there are no updates.
            params:
                New parameter dictionary. None when there are no updates.
            distributions_:
                New parameter distributions. None when there are no updates.
            user_attrs:
                New user_attr. None when there are no updates.
            system_attrs:
                New system_attr. None when there are no updates.
            datetime_complete:
                Completion time of the trial. Set if and only if this method
                change the state of trial into one of the finished states.

        Returns:
            True when success.

        """

        with _create_scoped_session(self.scoped_session) as session:
            trial_model = models.TrialModel.find_or_raise_by_id(trial_id, session)
            if trial_model.state.is_finished():
                raise RuntimeError("Cannot change attributes of finished trial.")
            if (
                state
                and trial_model.state != state
                and state == TrialState.RUNNING
                and trial_model.state != TrialState.WAITING
            ):
                return False

            if state:
                trial_model.state = state

            if datetime_complete:
                trial_model.datetime_complete = datetime_complete

            if values is not None:
                trial_values = models.TrialValueModel.where_trial_id(trial_id, session)
                if len(trial_values) > 0:
                    for objective in range(len(values)):
                        trial_values[objective].value = values[objective]
                        session.add(trial_values[objective])
                else:
                    for objective in range(len(values)):
                        trial_model.values.extend(
                            [models.TrialValueModel(objective=objective, value=values[objective])]
                        )

            if user_attrs:
                trial_user_attrs = models.TrialUserAttributeModel.where_trial_id(trial_id, session)
                trial_user_attrs_dict = {attr.key: attr for attr in trial_user_attrs}
                for k, v in user_attrs.items():
                    if k in trial_user_attrs_dict:
                        trial_user_attrs_dict[k].value_json = json.dumps(v)
                        session.add(trial_user_attrs_dict[k])
                trial_model.user_attributes.extend(
                    models.TrialUserAttributeModel(key=k, value_json=json.dumps(v))
                    for k, v in user_attrs.items()
                    if k not in trial_user_attrs_dict
                )

            if system_attrs:
                trial_system_attrs = models.TrialSystemAttributeModel.where_trial_id(
                    trial_id, session
                )
                trial_system_attrs_dict = {attr.key: attr for attr in trial_system_attrs}
                for k, v in system_attrs.items():
                    if k in trial_system_attrs_dict:
                        trial_system_attrs_dict[k].value_json = json.dumps(v)
                        session.add(trial_system_attrs_dict[k])
                trial_model.system_attributes.extend(
                    models.TrialSystemAttributeModel(key=k, value_json=json.dumps(v))
                    for k, v in system_attrs.items()
                    if k not in trial_system_attrs_dict
                )

            if intermediate_values:
                trial_intermediate_values = models.TrialIntermediateValueModel.where_trial_id(
                    trial_id, session
                )
                intermediate_values_dict = {v.step: v for v in trial_intermediate_values}
                for s, v in intermediate_values.items():
                    if s in intermediate_values_dict:
                        intermediate_values_dict[s].intermediate_value = v
                        session.add(intermediate_values_dict[s])
                trial_model.intermediate_values.extend(
                    models.TrialIntermediateValueModel(step=s, intermediate_value=v)
                    for s, v in intermediate_values.items()
                    if s not in intermediate_values_dict
                )

            if params and distributions_:
                trial_param = models.TrialParamModel.where_trial_id(trial_id, session)
                trial_param_dict = {attr.param_name: attr for attr in trial_param}
                for name, v in params.items():
                    if name in trial_param_dict:
                        trial_param_dict[
                            name
                        ].distribution_json = distributions.distribution_to_json(
                            distributions_[name]
                        )
                        trial_param_dict[name].param_value = v
                        session.add(trial_param_dict[name])
                trial_model.params.extend(
                    models.TrialParamModel(
                        param_name=param_name,
                        param_value=param_value,
                        distribution_json=distributions.distribution_to_json(
                            distributions_[param_name]
                        ),
                    )
                    for param_name, param_value in params.items()
                    if param_name not in trial_param_dict
                )

            session.add(trial_model)

        return True

    def set_trial_state(self, trial_id: int, state: TrialState) -> bool:

        try:
            with _create_scoped_session(self.scoped_session) as session:
                trial = models.TrialModel.find_or_raise_by_id(trial_id, session, for_update=True)
                self.check_trial_is_updatable(trial_id, trial.state)

                if state == TrialState.RUNNING and trial.state != TrialState.WAITING:
                    return False

                trial.state = state
                if state.is_finished():
                    trial.datetime_complete = datetime.now()
        except IntegrityError:
            return False
        return True

    def set_trial_param(
        self,
        trial_id: int,
        param_name: str,
        param_value_internal: float,
        distribution: distributions.BaseDistribution,
    ) -> None:

        with _create_scoped_session(self.scoped_session, True) as session:
            self._set_trial_param_without_commit(
                session, trial_id, param_name, param_value_internal, distribution
            )

    def _set_trial_param_without_commit(
        self,
        session: orm.Session,
        trial_id: int,
        param_name: str,
        param_value_internal: float,
        distribution: distributions.BaseDistribution,
    ) -> None:

        trial = models.TrialModel.find_or_raise_by_id(trial_id, session)
        self.check_trial_is_updatable(trial_id, trial.state)

        trial_param = models.TrialParamModel.find_by_trial_and_param_name(
            trial, param_name, session
        )

        if trial_param is not None:
            # Raise error in case distribution is incompatible.
            distributions.check_distribution_compatibility(
                distributions.json_to_distribution(trial_param.distribution_json), distribution
            )

            trial_param.param_value = param_value_internal
            trial_param.distribution_json = distributions.distribution_to_json(distribution)
        else:
            trial_param = models.TrialParamModel(
                trial_id=trial_id,
                param_name=param_name,
                param_value=param_value_internal,
                distribution_json=distributions.distribution_to_json(distribution),
            )

            trial_param.check_and_add(session)

    def _check_and_set_param_distribution(
        self,
        study_id: int,
        trial_id: int,
        param_name: str,
        param_value_internal: float,
        distribution: distributions.BaseDistribution,
    ) -> None:

        with _create_scoped_session(self.scoped_session) as session:
            # Acquire lock.
            #
            # Assume that study exists.
            models.StudyModel.find_or_raise_by_id(study_id, session, for_update=True)

            models.TrialParamModel(
                trial_id=trial_id,
                param_name=param_name,
                param_value=param_value_internal,
                distribution_json=distributions.distribution_to_json(distribution),
            ).check_and_add(session)

    def get_trial_param(self, trial_id: int, param_name: str) -> float:

        with _create_scoped_session(self.scoped_session) as session:
            trial = models.TrialModel.find_or_raise_by_id(trial_id, session)
            trial_param = models.TrialParamModel.find_or_raise_by_trial_and_param_name(
                trial, param_name, session
            )

        return trial_param.param_value

    def set_trial_values(self, trial_id: int, values: Sequence[float]) -> None:

        with _create_scoped_session(self.scoped_session) as session:
            trial = models.TrialModel.find_or_raise_by_id(trial_id, session)
            self.check_trial_is_updatable(trial_id, trial.state)
            for objective, v in enumerate(values):
                self._set_trial_value_without_commit(session, trial_id, objective, v)

    def _set_trial_value_without_commit(
        self, session: orm.Session, trial_id: int, objective: int, value: float
    ) -> None:

        trial = models.TrialModel.find_or_raise_by_id(trial_id, session)
        self.check_trial_is_updatable(trial_id, trial.state)

        trial_value = models.TrialValueModel.find_by_trial_and_objective(trial, objective, session)
        if trial_value is None:
            trial_value = models.TrialValueModel(
                trial_id=trial_id, objective=objective, value=value
            )
            session.add(trial_value)
        else:
            trial_value.value = value

    def set_trial_intermediate_value(
        self, trial_id: int, step: int, intermediate_value: float
    ) -> None:

        with _create_scoped_session(self.scoped_session, True) as session:
            self._set_trial_intermediate_value_without_commit(
                session, trial_id, step, intermediate_value
            )

    def _set_trial_intermediate_value_without_commit(
        self, session: orm.Session, trial_id: int, step: int, intermediate_value: float
    ) -> None:

        trial = models.TrialModel.find_or_raise_by_id(trial_id, session)
        self.check_trial_is_updatable(trial_id, trial.state)

        trial_intermediate_value = models.TrialIntermediateValueModel.find_by_trial_and_step(
            trial, step, session
        )
        if trial_intermediate_value is None:
            trial_intermediate_value = models.TrialIntermediateValueModel(
                trial_id=trial_id, step=step, intermediate_value=intermediate_value
            )
            session.add(trial_intermediate_value)
        else:
            trial_intermediate_value.intermediate_value = intermediate_value

    def set_trial_user_attr(self, trial_id: int, key: str, value: Any) -> None:

        with _create_scoped_session(self.scoped_session, True) as session:
            self._set_trial_user_attr_without_commit(session, trial_id, key, value)

    def _set_trial_user_attr_without_commit(
        self, session: orm.Session, trial_id: int, key: str, value: Any
    ) -> None:

        trial = models.TrialModel.find_or_raise_by_id(trial_id, session)
        self.check_trial_is_updatable(trial_id, trial.state)

        attribute = models.TrialUserAttributeModel.find_by_trial_and_key(trial, key, session)
        if attribute is None:
            attribute = models.TrialUserAttributeModel(
                trial_id=trial_id, key=key, value_json=json.dumps(value)
            )
            session.add(attribute)
        else:
            attribute.value_json = json.dumps(value)

    def set_trial_system_attr(self, trial_id: int, key: str, value: Any) -> None:

        with _create_scoped_session(self.scoped_session, True) as session:
            self._set_trial_system_attr_without_commit(session, trial_id, key, value)

    def _set_trial_system_attr_without_commit(
        self, session: orm.Session, trial_id: int, key: str, value: Any
    ) -> None:

        trial = models.TrialModel.find_or_raise_by_id(trial_id, session)
        self.check_trial_is_updatable(trial_id, trial.state)

        attribute = models.TrialSystemAttributeModel.find_by_trial_and_key(trial, key, session)
        if attribute is None:
            attribute = models.TrialSystemAttributeModel(
                trial_id=trial_id, key=key, value_json=json.dumps(value)
            )
            session.add(attribute)
        else:
            attribute.value_json = json.dumps(value)

    def get_trial_id_from_study_id_trial_number(self, study_id: int, trial_number: int) -> int:

        with _create_scoped_session(self.scoped_session) as session:
            trial_id = (
                session.query(models.TrialModel.trial_id)
                .filter(
                    models.TrialModel.number == trial_number,
                    models.TrialModel.study_id == study_id,
                )
                .one_or_none()
            )
            if trial_id is None:
                raise KeyError(
                    "No trial with trial number {} exists in study with study_id {}.".format(
                        trial_number, study_id
                    )
                )
            return trial_id[0]

    def get_trial_number_from_id(self, trial_id: int) -> int:

        trial_number = self.get_trial(trial_id).number
        return trial_number

    def get_trial(self, trial_id: int) -> FrozenTrial:

        with _create_scoped_session(self.scoped_session) as session:
            trial_model = models.TrialModel.find_or_raise_by_id(trial_id, session)
            frozen_trial = self._build_frozen_trial_from_trial_model(trial_model)

        return frozen_trial

    def get_all_trials(
        self,
        study_id: int,
        deepcopy: bool = True,
        states: Optional[Tuple[TrialState, ...]] = None,
    ) -> List[FrozenTrial]:

        trials = self._get_trials(study_id, states, set())

        return copy.deepcopy(trials) if deepcopy else trials

    def _get_trials(
        self,
        study_id: int,
        states: Optional[Tuple[TrialState, ...]],
        excluded_trial_ids: Set[int],
    ) -> List[FrozenTrial]:

        with _create_scoped_session(self.scoped_session) as session:
            # Ensure that the study exists.
            models.StudyModel.find_or_raise_by_id(study_id, session)
            query = session.query(models.TrialModel.trial_id).filter(
                models.TrialModel.study_id == study_id
            )

            if states is not None:
                query = query.filter(models.TrialModel.state.in_(states))

<<<<<<< HEAD
        trial_ids = (
            session.query(models.TrialModel.trial_id)
            .filter(models.TrialModel.study_id == study_id)
            .all()
        )
        trial_ids = {
            trial_id_tuple[0]
            for trial_id_tuple in trial_ids
            if trial_id_tuple[0] not in excluded_trial_ids
        }
        try:
            trial_models = (
                session.query(models.TrialModel)
                .options(orm.selectinload(models.TrialModel.params))
                .options(orm.selectinload(models.TrialModel.values))
                .options(orm.selectinload(models.TrialModel.user_attributes))
                .options(orm.selectinload(models.TrialModel.system_attributes))
                .filter(
                    models.TrialModel.trial_id.in_(trial_ids),
                    models.TrialModel.study_id == study_id,
                )
                .all()
            )
        except OperationalError as e:
            # Likely exceeding the number of maximum allowed variables using IN. This number differ
            # between database dialects. For SQLite for instance, see
            # https://www.sqlite.org/limits.html and the section describing
            # SQLITE_MAX_VARIABLE_NUMBER.

            _logger.warning(
                "Caught an error from sqlalchemy: {}. Falling back to a slower alternative. "
                "".format(str(e))
            )
=======
            trial_ids = query.all()
>>>>>>> aeeb201f

            trial_ids = set(
                trial_id_tuple[0]
                for trial_id_tuple in trial_ids
                if trial_id_tuple[0] not in excluded_trial_ids
            )
            try:
                trial_models = (
                    session.query(models.TrialModel)
                    .options(orm.selectinload(models.TrialModel.params))
                    .options(orm.selectinload(models.TrialModel.values))
                    .options(orm.selectinload(models.TrialModel.user_attributes))
                    .options(orm.selectinload(models.TrialModel.system_attributes))
                    .options(orm.selectinload(models.TrialModel.intermediate_values))
                    .filter(
                        models.TrialModel.trial_id.in_(trial_ids),
                        models.TrialModel.study_id == study_id,
                    )
                    .all()
                )
            except OperationalError as e:
                # Likely exceeding the number of maximum allowed variables using IN.
                # This number differ between database dialects. For SQLite for instance, see
                # https://www.sqlite.org/limits.html and the section describing
                # SQLITE_MAX_VARIABLE_NUMBER.

                _logger.warning(
                    "Caught an error from sqlalchemy: {}. Falling back to a slower alternative. "
                    "".format(str(e))
                )

                trial_models = (
                    session.query(models.TrialModel)
                    .options(orm.selectinload(models.TrialModel.params))
                    .options(orm.selectinload(models.TrialModel.values))
                    .options(orm.selectinload(models.TrialModel.user_attributes))
                    .options(orm.selectinload(models.TrialModel.system_attributes))
                    .options(orm.selectinload(models.TrialModel.intermediate_values))
                    .filter(models.TrialModel.study_id == study_id)
                    .all()
                )
                trial_models = [t for t in trial_models if t.trial_id in trial_ids]

            trials = [self._build_frozen_trial_from_trial_model(trial) for trial in trial_models]

        return trials

    @staticmethod
    def _build_frozen_trial_from_trial_model(trial: models.TrialModel) -> FrozenTrial:

        values: Optional[List[float]]
        if trial.values:
            values = [0 for _ in trial.values]
            for value_model in trial.values:
                values[value_model.objective] = value_model.value
        else:
            values = None

        return FrozenTrial(
            number=trial.number,
            state=trial.state,
            value=None,
            values=values,
            datetime_start=trial.datetime_start,
            datetime_complete=trial.datetime_complete,
            params={
                p.param_name: distributions.json_to_distribution(
                    p.distribution_json
                ).to_external_repr(p.param_value)
                for p in trial.params
            },
            distributions={
                p.param_name: distributions.json_to_distribution(p.distribution_json)
                for p in trial.params
            },
            user_attrs={attr.key: json.loads(attr.value_json) for attr in trial.user_attributes},
            system_attrs={
                attr.key: json.loads(attr.value_json) for attr in trial.system_attributes
            },
            intermediate_values={v.step: v.intermediate_value for v in trial.intermediate_values},
            trial_id=trial.trial_id,
        )

    def get_best_trial(self, study_id: int) -> FrozenTrial:

        with _create_scoped_session(self.scoped_session) as session:
            _directions = self.get_study_directions(study_id)
            if len(_directions) > 1:
                raise ValueError(
                    "Best trial can be obtained only for single-objective optimization."
                )
            direction = _directions[0]

            if direction == StudyDirection.MAXIMIZE:
                trial = models.TrialModel.find_max_value_trial(study_id, 0, session)
            else:
                trial = models.TrialModel.find_min_value_trial(study_id, 0, session)

        return self.get_trial(trial.trial_id)

    def read_trials_from_remote_storage(self, study_id: int) -> None:
        # Make sure that the given study exists.
        with _create_scoped_session(self.scoped_session) as session:
            models.StudyModel.find_or_raise_by_id(study_id, session)

    @staticmethod
    def _set_default_engine_kwargs_for_mysql(url: str, engine_kwargs: Dict[str, Any]) -> None:

        # Skip if RDB is not MySQL.
        if not url.startswith("mysql"):
            return

        # Do not overwrite value.
        if "pool_pre_ping" in engine_kwargs:
            return

        # If True, the connection pool checks liveness of connections at every checkout.
        # Without this option, trials that take longer than `wait_timeout` may cause connection
        # errors. For further details, please refer to the following document:
        # https://docs.sqlalchemy.org/en/13/core/pooling.html#pool-disconnects-pessimistic
        engine_kwargs["pool_pre_ping"] = True
        _logger.debug("pool_pre_ping=True was set to engine_kwargs to prevent connection timeout.")

    @staticmethod
    def _fill_storage_url_template(template: str) -> str:

        return template.format(SCHEMA_VERSION=models.SCHEMA_VERSION)

    def remove_session(self) -> None:
        """Removes the current session.

        A session is stored in SQLAlchemy's ThreadLocalRegistry for each thread. This method
        closes and removes the session which is associated to the current thread. Particularly,
        under multi-thread use cases, it is important to call this method *from each thread*.
        Otherwise, all sessions and their associated DB connections are destructed by a thread
        that occasionally invoked the garbage collector. By default, it is not allowed to touch
        a SQLite connection from threads other than the thread that created the connection.
        Therefore, we need to explicitly close the connection from each thread.

        """

        self.scoped_session.remove()

    def upgrade(self) -> None:
        """Upgrade the storage schema."""

        self._version_manager.upgrade()

    def get_current_version(self) -> str:
        """Return the schema version currently used by this storage."""

        return self._version_manager.get_current_version()

    def get_head_version(self) -> str:
        """Return the latest schema version."""

        return self._version_manager.get_head_version()

    def get_all_versions(self) -> List[str]:
        """Return the schema version list."""

        return self._version_manager.get_all_versions()


class _VersionManager(object):
    def __init__(self, url: str, engine: Engine, scoped_session: orm.scoped_session) -> None:

        self.url = url
        self.engine = engine
        self.scoped_session = scoped_session
        self._init_version_info_model()
        self._init_alembic()

    def _init_version_info_model(self) -> None:

        with _create_scoped_session(self.scoped_session, True) as session:
            version_info = models.VersionInfoModel.find(session)
            if version_info is not None:
                return

            version_info = models.VersionInfoModel(
                schema_version=models.SCHEMA_VERSION, library_version=version.__version__
            )
            session.add(version_info)

    def _init_alembic(self) -> None:

        logging.getLogger("alembic").setLevel(logging.WARN)

        context = alembic.migration.MigrationContext.configure(self.engine.connect())
        is_initialized = context.get_current_revision() is not None

        if is_initialized:
            # The `alembic_version` table already exists and is not empty.
            return

        if self._is_alembic_supported():
            revision = self.get_head_version()
        else:
            # The storage has been created before alembic is introduced.
            revision = self._get_base_version()

        self._set_alembic_revision(revision)

    def _set_alembic_revision(self, revision: str) -> None:

        context = alembic.migration.MigrationContext.configure(self.engine.connect())
        script = self._create_alembic_script()
        context.stamp(script, revision)

    def check_table_schema_compatibility(self) -> None:

        with _create_scoped_session(self.scoped_session) as session:
            # NOTE: After invocation of `_init_version_info_model` method,
            #       it is ensured that a `VersionInfoModel` entry exists.
            version_info = models.VersionInfoModel.find(session)

        assert version_info is not None

        current_version = self.get_current_version()
        head_version = self.get_head_version()
        if current_version == head_version:
            return

        message = (
            "The runtime optuna version {} is no longer compatible with the table schema "
            "(set up by optuna {}). ".format(version.__version__, version_info.library_version)
        )
        known_versions = self.get_all_versions()
        if current_version in known_versions:
            message += (
                "Please execute `$ optuna storage upgrade --storage $STORAGE_URL` "
                "for upgrading the storage."
            )
        else:
            message += (
                "Please try updating optuna to the latest version by `$ pip install -U optuna`."
            )

        raise RuntimeError(message)

    def get_current_version(self) -> str:

        context = alembic.migration.MigrationContext.configure(self.engine.connect())
        version = context.get_current_revision()
        assert version is not None

        return version

    def get_head_version(self) -> str:

        script = self._create_alembic_script()
        return script.get_current_head()

    def _get_base_version(self) -> str:

        script = self._create_alembic_script()
        return script.get_base()

    def get_all_versions(self) -> List[str]:

        script = self._create_alembic_script()
        return [r.revision for r in script.walk_revisions()]

    def upgrade(self) -> None:

        config = self._create_alembic_config()
        alembic.command.upgrade(config, "head")

    def _is_alembic_supported(self) -> bool:

        with _create_scoped_session(self.scoped_session) as session:
            version_info = models.VersionInfoModel.find(session)

        if version_info is None:
            # `None` means this storage was created just now.
            return True

        return version_info.schema_version == models.SCHEMA_VERSION

    def _create_alembic_script(self) -> alembic.script.ScriptDirectory:

        config = self._create_alembic_config()
        script = alembic.script.ScriptDirectory.from_config(config)
        return script

    def _create_alembic_config(self) -> alembic.config.Config:

        alembic_dir = os.path.join(os.path.dirname(__file__), "alembic")

        config = alembic.config.Config(os.path.join(os.path.dirname(__file__), "alembic.ini"))
        config.set_main_option("script_location", escape_alembic_config_value(alembic_dir))
        config.set_main_option("sqlalchemy.url", escape_alembic_config_value(self.url))
        return config


def escape_alembic_config_value(value: str) -> str:

    # We must escape '%' in a value string because the character
    # is regarded as the trigger of variable expansion.
    # Please see the documentation of `configparser.BasicInterpolation` for more details.
    return value.replace("%", "%%")<|MERGE_RESOLUTION|>--- conflicted
+++ resolved
@@ -968,43 +968,7 @@
             if states is not None:
                 query = query.filter(models.TrialModel.state.in_(states))
 
-<<<<<<< HEAD
-        trial_ids = (
-            session.query(models.TrialModel.trial_id)
-            .filter(models.TrialModel.study_id == study_id)
-            .all()
-        )
-        trial_ids = {
-            trial_id_tuple[0]
-            for trial_id_tuple in trial_ids
-            if trial_id_tuple[0] not in excluded_trial_ids
-        }
-        try:
-            trial_models = (
-                session.query(models.TrialModel)
-                .options(orm.selectinload(models.TrialModel.params))
-                .options(orm.selectinload(models.TrialModel.values))
-                .options(orm.selectinload(models.TrialModel.user_attributes))
-                .options(orm.selectinload(models.TrialModel.system_attributes))
-                .filter(
-                    models.TrialModel.trial_id.in_(trial_ids),
-                    models.TrialModel.study_id == study_id,
-                )
-                .all()
-            )
-        except OperationalError as e:
-            # Likely exceeding the number of maximum allowed variables using IN. This number differ
-            # between database dialects. For SQLite for instance, see
-            # https://www.sqlite.org/limits.html and the section describing
-            # SQLITE_MAX_VARIABLE_NUMBER.
-
-            _logger.warning(
-                "Caught an error from sqlalchemy: {}. Falling back to a slower alternative. "
-                "".format(str(e))
-            )
-=======
             trial_ids = query.all()
->>>>>>> aeeb201f
 
             trial_ids = set(
                 trial_id_tuple[0]
